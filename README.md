<<<<<<< HEAD
<<<<<<< HEAD
# Proxy Manager - Ứng dụng quản lý và test proxy

Ứng dụng web chuyên nghiệp để quản lý và test proxy với giao diện thân thiện và tính năng đầy đủ.

## 🚀 Tính năng chính

### 📋 Quản lý Proxy
- **Thêm proxy đơn lẻ**: Hỗ trợ HTTP, HTTPS, SOCKS4, SOCKS5
- **Import hàng loạt**: Thêm nhiều proxy cùng lúc từ file text/CSV
- **Export dữ liệu**: Xuất danh sách proxy ra file JSON
- **Chỉnh sửa proxy**: Cập nhật thông tin proxy trực tiếp
- **Xóa proxy**: Loại bỏ proxy không cần thiết

### 🧪 Test Proxy
- **Test tự động**: Kiểm tra proxy hoạt động hay không
- **Đo tốc độ**: Tính toán thời gian phản hồi
- **Test đồng thời**: Kiểm tra nhiều proxy cùng lúc
- **Cài đặt linh hoạt**: Tùy chỉnh timeout, URL test, số lượng đồng thời
- **Kết quả chi tiết**: Hiển thị lỗi và thông tin test

### 📊 Thống kê và Báo cáo
- **Dashboard tổng quan**: Số liệu proxy hoạt động, không hoạt động
- **Biểu đồ phân bố**: Theo loại, trạng thái, nhóm, vị trí
- **Top proxy nhanh nhất**: Danh sách proxy có tốc độ cao
- **Phân tích hiệu suất**: Tỷ lệ thành công, tốc độ trung bình

### 🏷️ Phân loại và Nhóm
- **Nhóm proxy**: Tổ chức proxy theo nhóm tùy chỉnh
- **Lọc và tìm kiếm**: Tìm proxy theo host, vị trí, loại
- **Sắp xếp**: Sắp xếp theo tốc độ, trạng thái, thời gian test
=======
echo "# 🚀 Proxy Manager - Ứng dụng quản lý proxy chuyên nghiệp

## ✨ Tính năng chính

- **Test proxy thật sự** - Hỗ trợ HTTP, HTTPS, SOCKS4, SOCKS5
- 📊 **Thống kê chi tiết** - Ping, tốc độ, vị trí địa lý
- **Import/Export đa định dạng** - JSON, CSV, TXT, XML
- 🎯 **Bộ lọc nâng cao** - Theo ping, tốc độ, quốc gia, nhóm
- ⚡ **Thao tác hàng loạt** - Test, cập nhật, xóa nhiều proxy
- 🌍 **Quản lý URL test** - Tùy chỉnh URL test proxy
- **Dashboard trực quan** - Biểu đồ và báo cáo chi tiết
>>>>>>> 4b56a59a

## 🛠️ Công nghệ sử dụng

- **Frontend**: Next.js 14, React 18, TypeScript
- **Styling**: Tailwind CSS
- **Charts**: Recharts
- **Icons**: Lucide React
<<<<<<< HEAD
- **Storage**: LocalStorage (có thể nâng cấp lên database)

## 📦 Cài đặt

1. **Clone repository**:
```bash
git clone <repository-url>
cd proxy-manager
```

2. **Cài đặt dependencies**:
```bash
npm install
```

3. **Chạy ứng dụng**:
```bash
npm run dev
```

4. **Truy cập ứng dụng**:
Mở trình duyệt và truy cập `http://localhost:3000`

## 🎯 Hướng dẫn sử dụng

### Thêm Proxy
1. Chuyển đến tab "Thêm Proxy"
2. Chọn chế độ đơn lẻ hoặc hàng loạt
3. Nhập thông tin proxy (host, port, loại, username/password)
4. Click "Thêm Proxy"

### Test Proxy
1. Chuyển đến tab "Test Proxy"
2. Chọn proxy cần test (hoặc chọn tất cả)
3. Cấu hình cài đặt test (timeout, URL, số lượng đồng thời)
4. Click "Bắt đầu test"

### Xem Thống kê
1. Chuyển đến tab "Thống kê"
2. Xem các biểu đồ và số liệu tổng quan
3. Phân tích hiệu suất proxy

## 📁 Cấu trúc dự án

```
proxy-manager/
├── app/
│   ├── globals.css          # CSS toàn cục
│   ├── layout.tsx           # Layout chính
│   └── page.tsx             # Trang chủ
├── components/
│   ├── ProxyList.tsx        # Danh sách proxy
│   ├── ProxyForm.tsx        # Form thêm proxy
│   ├── ProxyTest.tsx        # Test proxy
│   └── ProxyStats.tsx       # Thống kê
├── package.json
├── tailwind.config.js
├── tsconfig.json
└── README.md
```

## 🔧 Cấu hình

### Cài đặt Test Proxy
- **Timeout**: Thời gian chờ tối đa (mặc định: 10s)
- **URL Test**: URL để test proxy (mặc định: https://httpbin.org/ip)
- **Số lượng đồng thời**: Số proxy test cùng lúc (mặc định: 5)

### Import/Export
- **Định dạng import**: `host:port:username:password` (mỗi dòng một proxy)
- **Định dạng export**: JSON với đầy đủ thông tin proxy

## 🚀 Tính năng nâng cao (có thể phát triển)

- [ ] Database thực (SQLite/PostgreSQL)
- [ ] API backend với Node.js/Express
- [ ] Xác thực người dùng
- [ ] Lưu trữ đám mây
- [ ] Test proxy theo lịch
- [ ] Thông báo khi proxy lỗi
- [ ] API để tích hợp với ứng dụng khác
- [ ] Docker containerization

## 📝 Ghi chú

- Dữ liệu hiện tại được lưu trong LocalStorage của trình duyệt
- Ứng dụng hoạt động hoàn toàn trên client-side
- Có thể mở rộng để sử dụng database thực và API backend

## 🤝 Đóng góp

Mọi đóng góp đều được chào đón! Hãy tạo issue hoặc pull request để cải thiện ứng dụng.

## 📄 License

MIT License - Xem file LICENSE để biết thêm chi tiết.
=======
# proxy-management
proxy management 
>>>>>>> 9c33c06ba1155b33a11cca180bae76ff3084c340
=======
- **Proxy Testing**: https-proxy-agent, socks-proxy-agent

## 🚀 Cài đặt và chạy

```bash
# Clone repository
git clone https://github.com/xiao1112121/proxy-management.git
cd proxy-management

# Cài đặt dependencies
npm install

# Chạy ứng dụng
npm run dev
```

## Giao diện

- **Dashboard**: Tổng quan thống kê proxy
- **Danh sách Proxy**: Quản lý và test proxy
- **Thêm Proxy**: Thêm proxy mới hoặc import hàng loạt
- **Test Proxy**: Test proxy với nhiều URL
- **Thống kê**: Báo cáo và phân tích chi tiết

## API Endpoints

- `POST /api/test-proxy` - Test proxy thật sự
- Hỗ trợ timeout, retry, và error handling

## License

MIT License - Sử dụng tự do cho mục đích cá nhân và thương mại

## Đóng góp

Mọi đóng góp đều được chào đón! Hãy tạo issue hoặc pull request.

---

**Phát triển bởi**: [xiao1112121](https://github.com/xiao1112121)" > README.md
>>>>>>> 4b56a59a
<|MERGE_RESOLUTION|>--- conflicted
+++ resolved
@@ -1,10 +1,8 @@
-<<<<<<< HEAD
-<<<<<<< HEAD
-# Proxy Manager - Ứng dụng quản lý và test proxy
+# 🚀 Proxy Manager - Ứng dụng quản lý proxy chuyên nghiệp
 
 Ứng dụng web chuyên nghiệp để quản lý và test proxy với giao diện thân thiện và tính năng đầy đủ.
 
-## 🚀 Tính năng chính
+## ✨ Tính năng chính
 
 ### 📋 Quản lý Proxy
 - **Thêm proxy đơn lẻ**: Hỗ trợ HTTP, HTTPS, SOCKS4, SOCKS5
@@ -26,23 +24,23 @@
 - **Top proxy nhanh nhất**: Danh sách proxy có tốc độ cao
 - **Phân tích hiệu suất**: Tỷ lệ thành công, tốc độ trung bình
 
-### 🏷️ Phân loại và Nhóm
-- **Nhóm proxy**: Tổ chức proxy theo nhóm tùy chỉnh
-- **Lọc và tìm kiếm**: Tìm proxy theo host, vị trí, loại
-- **Sắp xếp**: Sắp xếp theo tốc độ, trạng thái, thời gian test
-=======
-echo "# 🚀 Proxy Manager - Ứng dụng quản lý proxy chuyên nghiệp
+### 🌐 Web Traffic Monitoring
+- **Giám sát lưu lượng web**: Theo dõi traffic thực tế
+- **Quản lý URL mục tiêu**: Thêm/xóa/sửa URLs
+- **Tự động chọn proxy**: Hệ thống tự động chọn proxy nhanh nhất
+- **Phân tích hiệu suất**: Thống kê chi tiết về traffic
 
-## ✨ Tính năng chính
+### 🏥 Health Monitoring
+- **Giám sát sức khỏe hệ thống**: Database, API, Proxy, Storage
+- **Cảnh báo real-time**: Thông báo khi có vấn đề
+- **Metrics chi tiết**: Thời gian phản hồi, tỷ lệ lỗi
+- **Dashboard trực quan**: Biểu đồ và báo cáo real-time
 
-- **Test proxy thật sự** - Hỗ trợ HTTP, HTTPS, SOCKS4, SOCKS5
-- 📊 **Thống kê chi tiết** - Ping, tốc độ, vị trí địa lý
-- **Import/Export đa định dạng** - JSON, CSV, TXT, XML
-- 🎯 **Bộ lọc nâng cao** - Theo ping, tốc độ, quốc gia, nhóm
-- ⚡ **Thao tác hàng loạt** - Test, cập nhật, xóa nhiều proxy
-- 🌍 **Quản lý URL test** - Tùy chỉnh URL test proxy
-- **Dashboard trực quan** - Biểu đồ và báo cáo chi tiết
->>>>>>> 4b56a59a
+### 🔄 Smart Proxy Rotation
+- **Xoay vòng thông minh**: Tự động chuyển đổi proxy
+- **Load balancing**: Phân tải đều giữa các proxy
+- **Failover tự động**: Chuyển sang proxy khác khi lỗi
+- **Tối ưu hiệu suất**: Chọn proxy tốt nhất cho từng request
 
 ## 🛠️ Công nghệ sử dụng
 
@@ -50,109 +48,9 @@
 - **Styling**: Tailwind CSS
 - **Charts**: Recharts
 - **Icons**: Lucide React
-<<<<<<< HEAD
-- **Storage**: LocalStorage (có thể nâng cấp lên database)
-
-## 📦 Cài đặt
-
-1. **Clone repository**:
-```bash
-git clone <repository-url>
-cd proxy-manager
-```
-
-2. **Cài đặt dependencies**:
-```bash
-npm install
-```
-
-3. **Chạy ứng dụng**:
-```bash
-npm run dev
-```
-
-4. **Truy cập ứng dụng**:
-Mở trình duyệt và truy cập `http://localhost:3000`
-
-## 🎯 Hướng dẫn sử dụng
-
-### Thêm Proxy
-1. Chuyển đến tab "Thêm Proxy"
-2. Chọn chế độ đơn lẻ hoặc hàng loạt
-3. Nhập thông tin proxy (host, port, loại, username/password)
-4. Click "Thêm Proxy"
-
-### Test Proxy
-1. Chuyển đến tab "Test Proxy"
-2. Chọn proxy cần test (hoặc chọn tất cả)
-3. Cấu hình cài đặt test (timeout, URL, số lượng đồng thời)
-4. Click "Bắt đầu test"
-
-### Xem Thống kê
-1. Chuyển đến tab "Thống kê"
-2. Xem các biểu đồ và số liệu tổng quan
-3. Phân tích hiệu suất proxy
-
-## 📁 Cấu trúc dự án
-
-```
-proxy-manager/
-├── app/
-│   ├── globals.css          # CSS toàn cục
-│   ├── layout.tsx           # Layout chính
-│   └── page.tsx             # Trang chủ
-├── components/
-│   ├── ProxyList.tsx        # Danh sách proxy
-│   ├── ProxyForm.tsx        # Form thêm proxy
-│   ├── ProxyTest.tsx        # Test proxy
-│   └── ProxyStats.tsx       # Thống kê
-├── package.json
-├── tailwind.config.js
-├── tsconfig.json
-└── README.md
-```
-
-## 🔧 Cấu hình
-
-### Cài đặt Test Proxy
-- **Timeout**: Thời gian chờ tối đa (mặc định: 10s)
-- **URL Test**: URL để test proxy (mặc định: https://httpbin.org/ip)
-- **Số lượng đồng thời**: Số proxy test cùng lúc (mặc định: 5)
-
-### Import/Export
-- **Định dạng import**: `host:port:username:password` (mỗi dòng một proxy)
-- **Định dạng export**: JSON với đầy đủ thông tin proxy
-
-## 🚀 Tính năng nâng cao (có thể phát triển)
-
-- [ ] Database thực (SQLite/PostgreSQL)
-- [ ] API backend với Node.js/Express
-- [ ] Xác thực người dùng
-- [ ] Lưu trữ đám mây
-- [ ] Test proxy theo lịch
-- [ ] Thông báo khi proxy lỗi
-- [ ] API để tích hợp với ứng dụng khác
-- [ ] Docker containerization
-
-## 📝 Ghi chú
-
-- Dữ liệu hiện tại được lưu trong LocalStorage của trình duyệt
-- Ứng dụng hoạt động hoàn toàn trên client-side
-- Có thể mở rộng để sử dụng database thực và API backend
-
-## 🤝 Đóng góp
-
-Mọi đóng góp đều được chào đón! Hãy tạo issue hoặc pull request để cải thiện ứng dụng.
-
-## 📄 License
-
-MIT License - Xem file LICENSE để biết thêm chi tiết.
-=======
-# proxy-management
-proxy management 
->>>>>>> 9c33c06ba1155b33a11cca180bae76ff3084c340
-=======
+- **Storage**: Advanced Storage Manager (hỗ trợ 100,000+ proxies)
 - **Proxy Testing**: https-proxy-agent, socks-proxy-agent
+- **Performance**: Virtual scrolling, lazy loading, caching
 
 ## 🚀 Cài đặt và chạy
 
@@ -168,28 +66,99 @@
 npm run dev
 ```
 
-## Giao diện
+Truy cập ứng dụng tại `http://localhost:3000`
 
-- **Dashboard**: Tổng quan thống kê proxy
-- **Danh sách Proxy**: Quản lý và test proxy
-- **Thêm Proxy**: Thêm proxy mới hoặc import hàng loạt
-- **Test Proxy**: Test proxy với nhiều URL
-- **Thống kê**: Báo cáo và phân tích chi tiết
+## 📊 Giao diện chính
 
-## API Endpoints
+### Dashboard & Thống kê
+- Tổng quan thống kê proxy
+- Biểu đồ phân bố theo loại, trạng thái
+- Top proxy nhanh nhất
+- Phân tích hiệu suất chi tiết
+
+### Danh sách Proxy
+- Quản lý proxy với bảng nâng cao
+- Thao tác hàng loạt (test, xóa, cập nhật)
+- Bộ lọc và tìm kiếm mạnh mẽ
+- Virtual scrolling cho hiệu suất cao
+
+### Web Traffic
+- Giám sát lưu lượng web real-time
+- Quản lý URL mục tiêu
+- Tự động chọn proxy nhanh nhất
+- Phân tích traffic chi tiết
+
+### Giám sát Sức khỏe
+- Health monitoring cho tất cả services
+- Cảnh báo real-time
+- Metrics và performance tracking
+- Dashboard trực quan
+
+### Hiệu suất
+- Performance optimization
+- Caching strategies
+- Memory management
+- Speed optimization
+
+## 🔧 API Endpoints
 
 - `POST /api/test-proxy` - Test proxy thật sự
-- Hỗ trợ timeout, retry, và error handling
+- `POST /api/test-multiple-proxies` - Test nhiều proxy
+- `POST /api/traffic-request` - Gửi traffic request
+- `GET /api/health-monitoring` - Health check
+- `GET /api/performance-metrics` - Performance metrics
+- `POST /api/ai-analysis` - AI analysis
 
-## License
+## 📁 Cấu trúc dự án
+
+```
+proxy-manager/
+├── app/
+│   ├── api/                    # API routes
+│   ├── auth/                   # Authentication pages
+│   ├── globals.css            # Global styles
+│   ├── layout.tsx             # Root layout
+│   └── page.tsx               # Home page
+├── components/
+│   ├── core/                  # Core components
+│   ├── performance/           # Performance components
+│   ├── proxy/                 # Proxy-related components
+│   └── ...                    # Other components
+├── hooks/                     # Custom React hooks
+├── lib/                       # Utility libraries
+├── store/                     # State management
+├── utils/                     # Utility functions
+└── types/                     # TypeScript types
+```
+
+## 🚀 Tính năng nâng cao
+
+- ✅ **Hỗ trợ 100,000+ proxies** với virtual scrolling
+- ✅ **Advanced Storage Manager** với compression
+- ✅ **Real-time monitoring** và health checks
+- ✅ **AI-powered analysis** và recommendations
+- ✅ **Multi-language support** (Vietnamese/English)
+- ✅ **Responsive design** cho mọi thiết bị
+- ✅ **Performance optimization** với caching
+- ✅ **Error boundaries** và loading states
+- ✅ **Keyboard shortcuts** và accessibility
+- ✅ **Export/Import** đa định dạng
+
+## 📝 Ghi chú
+
+- Dữ liệu được lưu trong Advanced Storage Manager
+- Hỗ trợ tối đa 200,000 proxies với hiệu suất cao
+- Giao diện hoàn toàn bằng tiếng Việt
+- Sẵn sàng cho production deployment
+
+## 🤝 Đóng góp
+
+Mọi đóng góp đều được chào đón! Hãy tạo issue hoặc pull request để cải thiện ứng dụng.
+
+## 📄 License
 
 MIT License - Sử dụng tự do cho mục đích cá nhân và thương mại
 
-## Đóng góp
-
-Mọi đóng góp đều được chào đón! Hãy tạo issue hoặc pull request.
-
 ---
 
-**Phát triển bởi**: [xiao1112121](https://github.com/xiao1112121)" > README.md
->>>>>>> 4b56a59a
+**Phát triển bởi**: [xiao1112121](https://github.com/xiao1112121)